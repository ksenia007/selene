"""
This module provides the `TrainModel` class and supporting methods.
"""
import logging
import math
import os
import shutil
from time import strftime
from time import time

import h5py
import numpy as np
import torch
import torch.nn as nn
from torch.autograd import Variable
from torch.optim.lr_scheduler import ReduceLROnPlateau
from scipy.stats import rankdata
from sklearn.metrics import roc_auc_score
from sklearn.metrics import average_precision_score

from .utils import initialize_logger
from .utils import load_model_from_state_dict
from .utils import PerformanceMetrics


logger = logging.getLogger("selene")


def auc_u_test(labels, predictions):
    len_pos = int(np.sum(labels))
    len_neg = len(labels) - len_pos
    rank_sum = np.sum(rankdata(predictions)[labels == 1])
    u_value = rank_sum - (len_pos * (len_pos + 1)) / 2
    auc = u_value / (len_pos * len_neg)
    return auc


def _metrics_logger(name, out_filepath):
    logger = logging.getLogger("{0}".format(name))
    logger.setLevel(logging.INFO)
    formatter = logging.Formatter("%(message)s")
    file_handle = logging.FileHandler(
        os.path.join(out_filepath, "{0}.txt".format(name)))
    file_handle.setFormatter(formatter)
    logger.addHandler(file_handle)
    return logger


class TrainModel(object):
    """
    This class ties together the various objects and methods needed to
    train and validate a model.

    TrainModel saves a checkpoint model (overwriting it after
    `save_checkpoint_every_n_steps`) as well as a best-performing model
    (overwriting it after `report_stats_every_n_steps` if the latest
    validation performance is better than the previous best-performing
    model) to `output_dir`.

    TrainModel also outputs 2 files that can be used to monitor training
    as Selene runs: `selene_sdk.train_model.train.txt` (training loss) and
    `selene_sdk.train_model.validation.txt` (validation loss & average
    ROC AUC). The columns in these files can be used to quickly visualize
    training history (e.g. you can use `matplotlib`, `plt.plot(auc_list)`)
    and see, for example, whether the model is still improving, if there are
    signs of overfitting, etc.

    Parameters
    ----------
    model : torch.nn.Module
        The model to train.
    data_sampler : selene_sdk.samplers.Sampler
        The example generator.
    loss_criterion : torch.nn._Loss
        The loss function to optimize.
    optimizer_class : torch.optim.Optimizer
        The optimizer to minimize loss with.
    optimizer_kwargs : dict
        The dictionary of keyword arguments to pass to the optimizer's
        constructor.
    batch_size : int
        Specify the batch size to process examples. Should be a power of 2.
    report_stats_every_n_steps : int
        The frequency with which to report summary statistics. You can
        set this value to be equivalent to a training epoch
        (`n_steps * batch_size`) being the total number of samples
        seen by the model so far. Selene evaluates the model on the validation
        dataset every `report_stats_every_n_steps` and, if the model obtains
        the best performance so far (based on the user-specified loss function),
        Selene saves the model state to a file called `best_model.pth.tar` in
        `output_dir`.
    output_dir : str
        The output directory to save model checkpoints and logs in.
    save_checkpoint_every_n_steps : int or None, optional
        Default is 1000. If None, set to the same value as
        `report_stats_every_n_steps`
    save_new_checkpoints_after_n_steps : int or None, optional
        Default is None. The number of steps after which Selene will
        continually save new checkpoint model weights files
        (`checkpoint-<TIMESTAMP>.pth.tar`) every
        `save_checkpoint_every_n_steps`. Before this point,
        the file `checkpoint.pth.tar` is overwritten every
        `save_checkpoint_every_n_steps` to limit the memory requirements.
    n_validation_samples : int or None, optional
        Default is `None`. Specify the number of validation samples in the
        validation set. If `n_validation_samples` is `None` and the data sampler
        used is the `selene_sdk.samplers.IntervalsSampler` or
        `selene_sdk.samplers.RandomSampler`, we will retrieve 32000
        validation samples. If `None` and using
        `selene_sdk.samplers.MultiFileSampler`, we will use all
        available validation samples from the appropriate data file.
    n_test_samples : int or None, optional
        Default is `None`. Specify the number of test samples in the test set.
        If `n_test_samples` is `None` and

            - the sampler you specified has no test partition, you should not
              specify `evaluate` as one of the operations in the `ops` list.
              That is, Selene will not automatically evaluate your trained
              model on a test dataset, because the sampler you are using does
              not have any test data.
            - the sampler you use is of type `selene_sdk.samplers.OnlineSampler`
              (and the test partition exists), we will retrieve 640000 test
              samples.
            - the sampler you use is of type
              `selene_sdk.samplers.MultiFileSampler` (and the test partition
              exists), we will use all the test samples available in the
              appropriate data file.

    cpu_n_threads : int, optional
        Default is 1. Sets the number of OpenMP threads used for parallelizing
        CPU operations.
    use_cuda : bool, optional
        Default is `False`. Specify whether a CUDA-enabled GPU is available
        for torch to use during training.
    data_parallel : bool, optional
        Default is `False`. Specify whether multiple GPUs are available
        for torch to use during training.
    logging_verbosity : {0, 1, 2}, optional
        Default is 2. Set the logging verbosity level.

            * 0 - Only warnings will be logged.
            * 1 - Information and warnings will be logged.
            * 2 - Debug messages, information, and warnings will all be\
                  logged.

    checkpoint_resume : str or None, optional
        Default is `None`. If `checkpoint_resume` is not None, it should be the
        path to a model file generated by `torch.save` that can now be read
        using `torch.load`.

    Attributes
    ----------
    model : torch.nn.Module
        The model to train.
    sampler : selene_sdk.samplers.Sampler
        The example generator.
    loss_criterion : torch.nn._Loss
        The loss function to optimize.
    optimizer_class : torch.optim.Optimizer
        The optimizer to minimize loss with.
    batch_size : int
        The size of the mini-batch to use during training.
    nth_step_report_stats : int
        The frequency with which to report summary statistics.
    nth_step_save_checkpoint : int
        The frequency with which to save a model checkpoint.
    use_cuda : bool
        If `True`, use a CUDA-enabled GPU. If `False`, use the CPU.
    data_parallel : bool
        Whether to use multiple GPUs or not.
    output_dir : str
        The directory to save model checkpoints and logs.
    training_loss : list(float)
        The current training loss.
    metrics : dict
        A dictionary that maps metric names (`str`) to metric functions.
        By default, this contains `"roc_auc"`, which maps to
        `sklearn.metrics.roc_auc_score`, and `"average_precision"`,
        which maps to `sklearn.metrics.average_precision_score`.
    multidatasets : bool
        If `True`, use multiple datasets and multihead model
    """

    def __init__(self,
                 model,
                 data_sampler,
                 loss_criterion,
                 optimizer_class,
                 optimizer_kwargs,
                 batch_size,
                 report_stats_every_n_steps,
                 output_dir,
                 save_checkpoint_every_n_steps=1000,
                 save_new_checkpoints_after_n_steps=None,
                 report_gt_feature_n_positives=10,
                 n_validation_samples=None,
                 n_test_samples=None,
                 cpu_n_threads=1,
                 use_cuda=False,
                 data_parallel=False,
                 logging_verbosity=2,
                 checkpoint_resume=None,
                 metrics=dict(roc_auc=roc_auc_score,
                              average_precision=average_precision_score),
                 compute_metrics_on=None,
                 multidatasets=False,
                 disable_scheduler=False):
        """
        Constructs a new `TrainModel` object.
        """
        self.model = model
        self.sampler = data_sampler
        self.criterion = loss_criterion
        self.optimizer = optimizer_class(
            self.model.parameters(), **optimizer_kwargs)
        print("optim: {0}".format(optimizer_class))
        self.batch_size = batch_size
        self.nth_step_report_stats = report_stats_every_n_steps
        self.nth_step_save_checkpoint = None
        if not save_checkpoint_every_n_steps:
            self.nth_step_save_checkpoint = report_stats_every_n_steps
        else:
            self.nth_step_save_checkpoint = save_checkpoint_every_n_steps

        self.save_new_checkpoints = save_new_checkpoints_after_n_steps
        torch.set_num_threads(1)  #cpu_n_threads)

        self.use_cuda = use_cuda
        self.data_parallel = data_parallel

        if self.data_parallel:
            self.model = nn.DataParallel(model, device_ids=range(torch.cuda.device_count()))
            logger.debug("Wrapped model in DataParallel")

        if self.use_cuda:
            self.model.cuda()
            self.criterion.cuda()
            logger.debug("Set modules to use CUDA")

        os.makedirs(output_dir, exist_ok=True)
        self.output_dir = output_dir

        initialize_logger(
            os.path.join(self.output_dir, "{0}.log".format(__name__)),
            verbosity=logging_verbosity)

        self._train_sampler = self.sampler._samplers["train"]

        self._create_validation_set(n_samples=n_validation_samples,
                                    compute_metrics_on=compute_metrics_on)
        self._validation_metrics = PerformanceMetrics(
            self.sampler.get_feature_from_index,
            report_gt_feature_n_positives=report_gt_feature_n_positives,
            metrics=dict(roc_auc_approx=auc_u_test),
            num_workers=cpu_n_threads)

        if "test" in self.sampler.modes:
            self._all_test_seqs = None
            self._n_test_samples = n_test_samples
            self._test_metrics = PerformanceMetrics(
                self.sampler.get_feature_from_index,
                report_gt_feature_n_positives=report_gt_feature_n_positives,
                metrics=dict(roc_auc_approx=auc_u_test),
                num_workers=cpu_n_threads)

        # self._start_step = 0
        self._min_loss = float("inf") # TODO: Should this be set when it is used later? Would need to if we want to train model 2x in one run.
        if checkpoint_resume is not None:
            checkpoint = torch.load(
                checkpoint_resume,
                map_location=lambda storage, location: storage)

            self.model = load_model_from_state_dict(
                checkpoint["state_dict"], self.model)
            self._min_loss = checkpoint["min_loss"]
            self.optimizer.load_state_dict(
                checkpoint["optimizer"])
            if self.use_cuda:
                for state in self.optimizer.state.values():
                    for k, v in state.items():
                        if isinstance(v, torch.Tensor):
                            state[k] = v.cuda()
            """
            logger.info(
                ("Resuming from checkpoint: step {0}, min loss {1}").format(
                    self._start_step, self._min_loss))
            """
        self._train_logger = _metrics_logger(
                "{0}.train".format(__name__), self.output_dir)
        self._validation_logger = _metrics_logger(
                "{0}.validation".format(__name__), self.output_dir)

        self._train_logger.info("loss")
        self._validation_logger.info("\t".join(["loss"] +
            sorted([x for x in self._validation_metrics.metrics.keys()])))

<<<<<<< HEAD
=======
        self.multidatasets  = multidatasets
        self.disable_scheduler = disable_scheduler


>>>>>>> 9607ebba
    def _create_validation_set(self, n_samples=None, compute_metrics_on=None):
        """
        Generates the set of validation examples.

        Parameters
        ----------
        n_samples : int or None, optional
            Default is `None`. The size of the validation set. If `None`,
            will use all validation examples in the sampler.

        """
        logger.info("Creating validation dataset.")
        t_i = time()
        self._all_validation_seqs, self._all_validation_targets = \
            self.sampler.get_validation_set(
                self.batch_size, n_samples=n_samples)

        n_cols = self._all_validation_targets.shape[1]
        if compute_metrics_on and isinstance(compute_metrics_on, list):
            self._check_cols = list(
                range(compute_metrics_on[0], compute_metrics_on[1]))
        elif compute_metrics_on and isinstance(compute_metrics_on, int):
            self._check_cols = list(range(0, n_cols, compute_metrics_on))
        else:
            self._check_cols = list(range(n_cols))
        t_f = time()
        logger.info(("{0} s to load {1} validation examples ({2} validation "
                     "batches) to evaluate after each training step.").format(
                      t_f - t_i,
                      self._all_validation_seqs.shape[0],
                      self._all_validation_seqs.shape[0] // self.batch_size))

    def create_test_set(self):
        """
        Loads the set of test samples.
        We do not create the test set in the `TrainModel` object until
        this method is called, so that we avoid having to load it into
        memory until the model has been trained and is ready to be
        evaluated.

        """
        logger.info("Creating test dataset.")
        t_i = time()
        self._all_test_seqs, self._all_test_targets = \
            self.sampler.get_test_set(
                self.batch_size, n_samples=self._n_test_samples)
        t_f = time()
        logger.info(("{0} s to load {1} test examples ({2} test batches) "
                     "to evaluate after all training steps.").format(
                      t_f - t_i,
                      self._all_test_seqs.shape[0],
                      self._all_test_seqs.shape[0] // self.batch_size))
        """
        output_file = os.path.join(self.output_dir, "test_targets_and_preds.h5")
        with h5py.File(output_file, 'a') as fh:
            fh.create_dataset("targets", data=self._all_test_targets.todense())
        """

    def _get_batch(self):
        """
        Fetches a mini-batch of examples

        Returns
        -------
        tuple(numpy.ndarray, numpy.ndarray)
            A tuple containing the examples and targets.

        """
        t_i_sampling = time()
        batch_sequences, batch_targets = self.sampler.sample(
            batch_size=self.batch_size)
        t_f_sampling = time()
        logger.debug(
            ("[BATCH] Time to sample {0} examples: {1} s.").format(
                 self.batch_size,
                 t_f_sampling - t_i_sampling))
        return (batch_sequences, batch_targets)

    def train_and_validate(self):
        """
        Trains the model and measures validation performance.

        """
        min_loss = self._min_loss
<<<<<<< HEAD
        scheduler = ReduceLROnPlateau(
            self.optimizer, 'max', patience=32, verbose=True,
            factor=0.8)
=======
        if not self.disable_scheduler:
            scheduler = ReduceLROnPlateau(
                self.optimizer, 'max', patience=16, verbose=True,
                factor=0.8)
>>>>>>> 9607ebba

        self.model.train()
        time_per_step = []
        for i, batch in enumerate(self._train_sampler):
            t_i = time()
            inputs, targets = Variable(batch[0]), Variable(batch[1])
            if self.use_cuda:
                inputs, targets = inputs.cuda(), targets.cuda()
<<<<<<< HEAD

            predictions = self.model(inputs.transpose(1, 2))
            assert (predictions.data.cpu().numpy().all() >= 0. and
                    predictions.data.cpu().numpy().all() <= 1.)
            assert (targets.data.cpu().numpy().all() >= 0. and
                    targets.data.cpu().numpy().all() <= 1.)
=======
            if self.multidatasets:
                #TODO: deal with this better
                try:
                    self.model.module.model.current_classifier = self._train_sampler.current_dataset
                except:
                    try:
                        self.model.model.current_classifier = self._train_sampler.current_dataset
                    except:
                        self.model.current_classifier = self._train_sampler.current_dataset

            predictions = self.model.forward(inputs.transpose(1, 2))
>>>>>>> 9607ebba
            loss = self.criterion(predictions, targets)
            self.optimizer.zero_grad()
            loss.backward()
            self.optimizer.step()
            loss_value = loss.item()
            t_f = time()
            
            if self.multidatasets:
                self._train_sampler.current_dataset  += 1
                self._train_sampler.current_dataset = self._train_sampler.current_dataset % len(self._train_sampler.samplers)

            if i % 100 == 0:
                logger.debug("{0}: {1} s to propagate sample".format(i, t_f - t_i))
            time_per_step.append(t_f - t_i)
            if i % self.nth_step_save_checkpoint == 0:
                checkpoint_dict = {
                    "step": i,
                    "arch": self.model.__class__.__name__,
                    "state_dict": self.model.state_dict(),
                    "min_loss": min_loss,
                    "optimizer": self.optimizer.state_dict()
                }
                if self.save_new_checkpoints is not None and \
                        self.save_new_checkpoints >= i:
                    checkpoint_filename = "checkpoint-{0}".format(
                        strftime("%m%d%H%M%S"))
                    self._save_checkpoint(
                        checkpoint_dict, False, filename=checkpoint_filename)
                    logger.debug("Saving checkpoint `{0}.pth.tar`".format(
                        checkpoint_filename))
                else:
                    self._save_checkpoint(
                        checkpoint_dict, False)

                if i and i % self.nth_step_report_stats == 0:
                    logger.info(("[STEP {0}] average number "
                                 "of steps per second: {1:.1f}").format(
                        i, 1. / np.average(time_per_step)))
                    time_per_step = []
                    self._train_logger.info(loss_value)
                    logger.info("training loss: {0}".format(loss_value))
                    valid_scores = self.validate()
                    if self.multidatasets:
                        #TODO: deal with this better
                        try:
                            self.model.module.model.current_classifier = 0
                        except:
                            try:
                                self.model.model.current_classifier = 0
                            except:
                                self.model.current_classifier = 0

                    validation_loss = valid_scores["loss"]
                    to_log = [str(validation_loss)]

                    for k in sorted(self._validation_metrics.metrics.keys()):
                        if k in valid_scores and valid_scores[k]:
                            to_log.append(str(valid_scores[k]))
                        else:
                            to_log.append("NA")
                    self._validation_logger.info("\t".join(to_log))
                    if not self.disable_scheduler:
                        scheduler.step(math.ceil(validation_loss * 1000.0) / 1000.0)

                    if validation_loss < min_loss:
                        min_loss = validation_loss
                        self._save_checkpoint({
                          "step": i,
                          "arch": self.model.__class__.__name__,
                          "state_dict": self.model.state_dict(),
                          "min_loss": min_loss,
                          "optimizer": self.optimizer.state_dict()}, True)
                        logger.debug("Updating `best_model.pth.tar`")
                        logger.info("validation loss: {0}".format(validation_loss))

        #self.sampler.save_dataset_to_file("train", close_filehandle=True)

    def train(self):
        """
        Trains the model on a batch of data.

        Returns
        -------
        float
            The training loss.

        """
        self.model.train()
        #self.sampler.set_mode("train")

        inputs, targets = self._get_batch()
        inputs = torch.Tensor(inputs)
        targets = torch.Tensor(targets)

        if self.use_cuda:
            inputs = inputs.cuda()
            targets = targets.cuda()

        inputs = Variable(inputs)
        targets = Variable(targets)

        predictions = self.model(inputs.transpose(1, 2))
        loss = self.criterion(predictions, targets)

        self.optimizer.zero_grad()

        loss.backward()
        self.optimizer.step()
        loss_value = loss.item()

        # reduce memory usage
        del loss
        del inputs
        del targets
        del predictions
        torch.cuda.empty_cache()
        return loss_value

    def _evaluate_on_data(self, data_seqs, data_targets):
        """
        Makes predictions for some labeled input data.

        Parameters
        ----------
        TODO

        Returns
        -------
        tuple(float, list(numpy.ndarray))
            Returns the average loss, and the list of all predictions.

        """
        self.model.eval()

        batch_losses = []
        all_predictions = np.zeros((data_targets.shape[0], data_targets.shape[1]))
        count = 0
        while count < data_targets.shape[0]:
            remainder = min(data_targets.shape[0] - count, self.batch_size)
            inputs = data_seqs[count:count + remainder, :, :].astype(float)
            targets = data_targets[count:count + remainder, :].astype(float)
            inputs = torch.Tensor(inputs)
            targets = torch.Tensor(targets)

            if self.use_cuda:
                inputs = inputs.cuda()
                targets = targets.cuda()

            with torch.no_grad():
                inputs = Variable(inputs)
                targets = Variable(targets)
                predictions = self.model(
                    inputs.transpose(1, 2))
                loss = self.criterion(predictions, targets)

                all_predictions[count:count + remainder, :] = \
                    predictions.data.cpu().numpy()

                batch_losses.append(loss.item())
            count += remainder

            del inputs
            del targets
            del predictions
            del loss
            torch.cuda.empty_cache()
        return np.average(batch_losses), all_predictions

    def validate(self):
        """
        Measures model validation performance.

        Returns
        -------
        dict
            A dictionary, where keys are the names of the loss metrics,
            and the values are the average value for that metric over
            the validation set.

        """
        average_loss, all_predictions = self._evaluate_on_data(
            self._all_validation_seqs, self._all_validation_targets)
        average_scores = self._validation_metrics.update(
            all_predictions[:, self._check_cols],
            self._all_validation_targets[:, self._check_cols])
        for name, score in average_scores.items():
            logger.info("validation {0}: {1}".format(name, score))

        average_scores["loss"] = average_loss
        return average_scores

    def evaluate(self):
        """
        Measures the model test performance.

        Returns
        -------
        dict
            A dictionary, where keys are the names of the loss metrics,
            and the values are the average value for that metric over
            the test set.

        """
        del self._all_validation_seqs
        del self._all_validation_targets

        if self._all_test_seqs is None:
            self.create_test_set()
        average_loss, all_predictions = self._evaluate_on_data(
            self._all_test_seqs, self._all_test_targets)

        self._test_metrics.add_metric("average_precision", average_precision_score)

        average_scores = self._test_metrics.update(all_predictions,
                                                   self._all_test_targets)


        for name, score in average_scores.items():
            logger.info("test {0}: {1}".format(name, score))

        test_performance = os.path.join(
            self.output_dir, "test_performance.txt")
        feature_scores_dict = self._test_metrics.write_feature_scores_to_file(
            test_performance)

        output_file = os.path.join(self.output_dir, "test_targets_and_preds.h5")
        with h5py.File(output_file, 'w') as fh:
            fh.create_dataset("targets", data=self._all_test_targets.todense())
            fh.create_dataset("preds", data=all_predictions)

        average_scores["loss"] = average_loss

        #self._test_metrics.visualize(
        #    all_predictions, self._all_test_targets, self.output_dir)

        return (average_scores, feature_scores_dict)

    def _save_checkpoint(self,
                         state,
                         is_best,
                         filename="checkpoint"):
        """
        Saves snapshot of the model state to file. Will save a checkpoint
        with name `<filename>.pth.tar` and, if this is the model's best
        performance so far, will save the state to a `best_model.pth.tar`
        file as well.

        Models are saved in the state dictionary format. This is a more
        stable format compared to saving the whole model (which is another
        option supported by PyTorch). Note that we do save a number of
        additional, Selene-specific parameters in the dictionary
        and that the actual `model.state_dict()` is stored in the `state_dict`
        key of the dictionary loaded by `torch.load`.

        See: https://pytorch.org/docs/stable/notes/serialization.html for more
        information about how models are saved in PyTorch.

        Parameters
        ----------
        state : dict
            Information about the state of the model. Note that this is
            not `model.state_dict()`, but rather, a dictionary containing
            keys that can be used for continued training in Selene
            _in addition_ to a key `state_dict` that contains
            `model.state_dict()`.
        is_best : bool
            Is this the model's best performance so far?
        filename : str, optional
            Default is "checkpoint". Specify the checkpoint filename. Will
            append a file extension to the end of the `filename`
            (e.g. `checkpoint.pth.tar`).

        Returns
        -------
        None

        """
        logger.debug("[TRAIN] {0}: Saving model state to file.".format(
            state["step"]))
        cp_filepath = os.path.join(
            self.output_dir, filename)
        torch.save(state, "{0}.pth.tar".format(cp_filepath))
        if is_best:
            best_filepath = os.path.join(self.output_dir, "best_model")
            shutil.copyfile("{0}.pth.tar".format(cp_filepath),
                            "{0}.pth.tar".format(best_filepath))
<|MERGE_RESOLUTION|>--- conflicted
+++ resolved
@@ -294,13 +294,9 @@
         self._validation_logger.info("\t".join(["loss"] +
             sorted([x for x in self._validation_metrics.metrics.keys()])))
 
-<<<<<<< HEAD
-=======
         self.multidatasets  = multidatasets
         self.disable_scheduler = disable_scheduler
 
-
->>>>>>> 9607ebba
     def _create_validation_set(self, n_samples=None, compute_metrics_on=None):
         """
         Generates the set of validation examples.
@@ -385,16 +381,10 @@
 
         """
         min_loss = self._min_loss
-<<<<<<< HEAD
-        scheduler = ReduceLROnPlateau(
-            self.optimizer, 'max', patience=32, verbose=True,
-            factor=0.8)
-=======
         if not self.disable_scheduler:
             scheduler = ReduceLROnPlateau(
-                self.optimizer, 'max', patience=16, verbose=True,
+                self.optimizer, 'max', patience=24, verbose=True,
                 factor=0.8)
->>>>>>> 9607ebba
 
         self.model.train()
         time_per_step = []
@@ -403,14 +393,6 @@
             inputs, targets = Variable(batch[0]), Variable(batch[1])
             if self.use_cuda:
                 inputs, targets = inputs.cuda(), targets.cuda()
-<<<<<<< HEAD
-
-            predictions = self.model(inputs.transpose(1, 2))
-            assert (predictions.data.cpu().numpy().all() >= 0. and
-                    predictions.data.cpu().numpy().all() <= 1.)
-            assert (targets.data.cpu().numpy().all() >= 0. and
-                    targets.data.cpu().numpy().all() <= 1.)
-=======
             if self.multidatasets:
                 #TODO: deal with this better
                 try:
@@ -422,14 +404,17 @@
                         self.model.current_classifier = self._train_sampler.current_dataset
 
             predictions = self.model.forward(inputs.transpose(1, 2))
->>>>>>> 9607ebba
+            assert (predictions.data.cpu().numpy().all() >= 0. and
+                    predictions.data.cpu().numpy().all() <= 1.)
+            assert (targets.data.cpu().numpy().all() >= 0. and
+                    targets.data.cpu().numpy().all() <= 1.)
             loss = self.criterion(predictions, targets)
             self.optimizer.zero_grad()
             loss.backward()
             self.optimizer.step()
             loss_value = loss.item()
             t_f = time()
-            
+
             if self.multidatasets:
                 self._train_sampler.current_dataset  += 1
                 self._train_sampler.current_dataset = self._train_sampler.current_dataset % len(self._train_sampler.samplers)
