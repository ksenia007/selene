--- conflicted
+++ resolved
@@ -190,22 +190,12 @@
                                   optimizer_kwargs=optim_kwargs)
             if output_dir is not None:
                 train_model_info.bind(output_dir=output_dir)
-<<<<<<< HEAD
             trainer = instantiate(train_model_info)
-            trainer.train_and_validate()
             # TODO: will find a better way to handle this in the future
             if "load_test_set" in configs and configs["load_test_set"] and \
                     "evaluate" in operations:
                 trainer.create_test_set()
-=======
-
-            train_model = instantiate(train_model_info)
-            # TODO: will find a better way to handle this in the future
-            if "load_test_set" in configs and configs["load_test_set"] and \
-                    "evaluate" in operations:
-                train_model.create_test_set()
-            train_model.train_and_validate()
->>>>>>> d0ce0d5e
+            trainer.train_and_validate()
 
         elif op == "evaluate":
             if trainer is not None:
@@ -216,12 +206,12 @@
                     configs["model"], output_dir, train=False)
             if "evaluate_model" in configs:
                 sampler_info = configs["sampler"]
-                data_sampler = instantiate(sampler_info)
+                sampler = instantiate(sampler_info)
                 evaluate_model_info = configs["evaluate_model"]
                 evaluate_model_info.bind(
                     model=model,
                     criterion=loss,
-                    data_sampler=data_sampler)
+                    data_sampler=sampler)
                 if output_dir is not None:
                     evaluate_model_info.bind(output_dir=output_dir)
 
@@ -231,12 +221,8 @@
         elif op == "analyze":
             if not model:
                 model, _ = initialize_model(
-<<<<<<< HEAD
                     configs["model"], output_dir, train=False)
 
-=======
-                    configs["model"], train=False)
->>>>>>> d0ce0d5e
             analyze_seqs_info = configs["analyze_sequences"]
             analyze_seqs_info.bind(model=model)
 
