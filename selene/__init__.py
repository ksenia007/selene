<<<<<<< HEAD
__all__ = ["predict", "sequences", "targets", "samplers", "utils"]
from .train_model import TrainModel
=======
__all__ = ["predict", "sequences", "targets", "samplers", "utils", "interpret"]
from .model_train import ModelController
>>>>>>> 14c2ba79
<|MERGE_RESOLUTION|>--- conflicted
+++ resolved
@@ -1,7 +1,3 @@
-<<<<<<< HEAD
-__all__ = ["predict", "sequences", "targets", "samplers", "utils"]
-from .train_model import TrainModel
-=======
-__all__ = ["predict", "sequences", "targets", "samplers", "utils", "interpret"]
-from .model_train import ModelController
->>>>>>> 14c2ba79
+__all__ = ["sequences", "targets", "samplers", "utils",
+           "predict", "interpret"]
+from .train_model import TrainModel