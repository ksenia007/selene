import numpy as np
import torch
from torch.autograd import Variable
import torch.nn as nn

from .bspline import bs

def spline_factory(n, df, log=False):
    if log:
        dist = np.array(np.arange(n) - n/2.0)
        dist = np.log(np.abs(dist) + 1) * ( 2*(dist>0)-1)
        n_knots = df - 4
        knots = np.linspace(np.min(dist),np.max(dist),n_knots+2)[1:-1]
        return torch.from_numpy(bs(
            dist, knots=knots, intercept=True)).float()
    else:
        dist = np.arange(n)
        return torch.from_numpy(bs(
            dist, df=df, intercept=True)).float()



class BSplineTransformation(nn.Module):

    def __init__(self, degrees_of_freedom, log=False, scaled=False):
        super(BSplineTransformation, self).__init__()
        self._spline_tr = None
        self._log = log
        self._scaled = scaled
        self._df = degrees_of_freedom

    def forward(self, input):
        if self._spline_tr is None:
            spatial_dim = input.size()[-1]
            self._spline_tr = spline_factory(spatial_dim, self._df, log=self._log)
            if self._scaled:
                self._spline_tr = self._spline_tr / spatial_dim
            if input.is_cuda:
                self._spline_tr = self._spline_tr.cuda()

        return  torch.matmul(input, self._spline_tr)



class BSplineConv1D(nn.Module):

    def __init__(self, in_channels, out_channels, kernel_size, degrees_of_freedom, stride=1,
                 padding=0, dilation=1, groups=1, bias=True, log=False, scaled = True):
        super(BSplineConv1D, self).__init__()
        self._df = degrees_of_freedom
        self._log = log
        self._scaled = scaled
        self._stride = stride
        self.spline = nn.Conv1d(1, degrees_of_freedom, kernel_size, stride, padding, dilation,
            bias=False)
<<<<<<< HEAD
        spline_weight = spline_factory(kernel_size, self._df, log=log).view(self._df, 1, kernel_size)
        if scaled:
            spline_weight = self.spline.weight / kernel_size
        self.spline.weight = nn.Parameter(spline_weight)
=======
        weight = spline_factory(kernel_size, self._df, log=log).view(self._df, 1, kernel_size)
        if scaled:
            weight = self.spline.weight / kernel_size            
        self.spline.weight = nn.Parameter(weight)
>>>>>>> 66df1551
        self.spline.weight.requires_grad = False
        self.conv1d = nn.Conv1d(in_channels * degrees_of_freedom, out_channels, 1,
            groups = groups, bias=bias)

    def forward(self, input):
        batch_size, n_channels, length = input.size()
        spline_out = self.spline(input.view(batch_size * n_channels,1,length))
        _, _, updated_l = spline_out.size()
        conv1d_out = self.conv1d(spline_out.view(batch_size, n_channels * self._df,  updated_l))
        return conv1d_out<|MERGE_RESOLUTION|>--- conflicted
+++ resolved
@@ -53,17 +53,10 @@
         self._stride = stride
         self.spline = nn.Conv1d(1, degrees_of_freedom, kernel_size, stride, padding, dilation,
             bias=False)
-<<<<<<< HEAD
-        spline_weight = spline_factory(kernel_size, self._df, log=log).view(self._df, 1, kernel_size)
-        if scaled:
-            spline_weight = self.spline.weight / kernel_size
-        self.spline.weight = nn.Parameter(spline_weight)
-=======
         weight = spline_factory(kernel_size, self._df, log=log).view(self._df, 1, kernel_size)
         if scaled:
-            weight = self.spline.weight / kernel_size            
+            weight = self.spline.weight / kernel_size
         self.spline.weight = nn.Parameter(weight)
->>>>>>> 66df1551
         self.spline.weight.requires_grad = False
         self.conv1d = nn.Conv1d(in_channels * degrees_of_freedom, out_channels, 1,
             groups = groups, bias=bias)
